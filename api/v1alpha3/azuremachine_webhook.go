--- conflicted
+++ resolved
@@ -76,13 +76,11 @@
 	machinelog.Info("validate update", "name", m.Name)
 	var allErrs field.ErrorList
 
-<<<<<<< HEAD
 	if errs := ValidateOSDisk(m.Spec.OSDisk, field.NewPath("osDisk")); len(errs) > 0 {
 		allErrs = append(allErrs, errs...)
 	}
-=======
+
 	old := oldRaw.(*AzureMachine)
->>>>>>> 4b92107f
 
 	if errs := ValidateSSHKey(m.Spec.SSHPublicKey, field.NewPath("sshPublicKey")); len(errs) > 0 {
 		allErrs = append(allErrs, errs...)
@@ -125,13 +123,11 @@
 	if err != nil {
 		machinelog.Error(err, "SetDefaultSshPublicKey failed")
 	}
-<<<<<<< HEAD
 
 	err = m.SetDefaultCachingType()
 	if err != nil {
 		machinelog.Error(err, "SetDefaultCachingType failed")
 	}
-=======
+
 	m.SetDataDisksDefaults()
->>>>>>> 4b92107f
 }